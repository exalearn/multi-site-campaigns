# Multi-Site Active Learning for IP Optimization

<<<<<<< HEAD
Re-training machine learning models based on new simulations is major bottleneck in
our [previous molecular design application](https://ieeexplore.ieee.org/abstract/document/9653177/)
and one we can reduce by performing training on specialized hardware.
Here, we illustrate how to implement such an application using Colmena backed by FuncX or Parsl.

## Application Description

Our application implements a prototypical active learning algorithm.
There are two key components: a physics code and a set of machine learning models which emulate the physics code.
We perform active learning by using the machine learning emulators to quickly estimate the outcome of the physics code
for a large number of possible inputs,
and use the results of the inference to determine which inputs to run with the physics code.
We then perform those runs of the physics code, use the new outcomes to improve the surrogates, and then start from the
inference step again.
In short, active learning applications involve inference, simulation, and training tasks that are performed
sequentially.

We parallelize the active learning loop described above by running multiple instances of the same task (e.g., running
the physics code) in parallel,
and running each type of task concurrently.
There are some dependencies between the types of task, so they cannot be run completely asynchronously with each other.
Instead, we use the following strategy for running the different types of tasks together

1. Write the highest-priority tasks from inference results to a buffer
    1. _Optional_: Stop refilling the buffer when models are being retrained
2. Start next simulation in buffer as soon as resources are available
3. Begin retraining all models as soon as enough simulations complete
4. Launch new inference tasks as soon as the model completes training

The amount of resources used is controlled through a few separate mechanisms.
The number of parallel resources available for each type of task can be varied independently.
One can also change the policies relating to the concurrency of different tasks.
Decreasing the size of the buffer and not refilling it while models are retraining conserves resources used for
simulation,
whereas increasing the amount of data required to retraining the models conserves machine learning resources.

Each of the policies described above are best stated as events, and we use a set of 6
event-triggered [Colmena](https://colmena.readthedocs.io/) "agents" to implement them.
For example, we have a "simulation launcher" worker which adds tasks to the buffer when a simulation completes.
There is a corresponding "simulation receiver" that marks when a simulation has finished and decides whether to trigger
a model retraining.
The full relationship between these 6 workers and the shared resources between them are illustrated below.

## Configuring the Application

There are separate configuration paths depending on whether you plan to use Parsl or FuncX to distribute tasks across
=======
Re-training machine learning models based on new simulations is major bottleneck in our [previous molecular design application](https://doi.org/10.1109/MLHPC54614.2021.00007)
and one we can reduce by performing training on specialized hardware.
Here, we illustrate how to implement an application using Colmena that distributes each type of task to a different resource.
>>>>>>> 0e41a8e6

## Running the Code

The `run_*.sh` shell files provided with this repository define a standard problem configuration. 
Each script invokes campaign driver, `run.py` with a different series of command line arguments that control how the campaign is run.
Call `python run.py --help` for full details.

<<<<<<< HEAD
One key option, `--qc-specification`, defines which simulation code to use for the quantum chemistry. of the search that
have different hardware requirements for the simulation code.
One uses HPC NWChem that requires prodigious HPC resource
and a second that uses XTB that can be run on a single compute note.

The choice of QC code means you should select different sets of ML models (`--mpnn-model-files`) and their corresponding
training sets, among other options.
You will also need to specify an appropriate FuncX endpoint on which to run the computations (``--qc-endpoint``).
More details about configuring the FuncX endpoint are below.
=======
We run a specific set of machine learning models trained using a predefined set of molecules and evaluated over the same set of molecules.
You should not need to modify these if you are studying the workflow system, but there is documentation in `run.py` for what each option does.

The primary seetings you will like modify are the ProxyStore configuration, which is in the "ProxyStore" section of options.
For instance, you can switch between the backend or the threshold sizes at which objects or proxied or turn off ProxyStore altogether.
>>>>>>> 0e41a8e6

The code will create a new run directory in `runs` folder and populate it with both temporary files (e.g., copies of objects being proxied) and 
traces of the workflow performances.

## Preparing for a Multi-site Run

There are two types of multi-site runs, each requiring differnet configuration paths.

### FuncX

You must [create a FuncX endpoint](https://funcx.readthedocs.io/en/latest/endpoints.html) on the systems used for both the quantum chemistry and 
machine learning tasks. 
Once those are started, you will be given a UUID that is provided as input `run.py`.

We provide the FuncX configurations used in this study in [`funcx-configs`](./funcx-configs)

FuncX experiments can be run from any node with filesystem access to Theta, although that could be changed by using Globus for the ProxyStore backend of simulation tasks.


### Parsl

The Parsl configuration used in this study is defined in [`config.py`](./config.py).
It includes two types of executors: one that requistions nodes from Theta via a job scheduler, 
and a second that connects to a remote GPU machine over an SSH tunnel.

The Theta configuration adheres closely to the [Theta configuration provided in the Parsl documentation](https://parsl.readthedocs.io/en/1.2.0/userguide/configuring.html#theta-alcf).

The GPU node configuration is the less standard configuration.
We specify the ports to communicate with Parsl so that they match up with those of the tunnel (see below).
We also specify "localhost" as the address for the ports so that the workers connect to the tunnel.
The configuration also includes hard-coded work and log directories to paths that exist on the remote system (Parsl does not autodetect where I have write permissions), 
and also uses SSH without password because I have set up SSH keys beforehand (though Parsl [can handle clusters with passwords/2FA](https://parsl.readthedocs.io/en/1.2.0/stubs/parsl.channels.SSHInteractiveLoginChannel.html#parsl.channels.SSHInteractiveLoginChannel))

You must open an SSH tunnel to the GPU machine before running these experiments.
We used the following command.

```
ssh -N -R 6379:localhost:6379 -R 54928:localhost:54928 -R 54875:localhost:54875 lambda1.cels.anl.gov
```

The 6379 port is for the Redis server used by ProxyStore and the other two are Parsl.

Parsl experiments must be run from a Theta login node, as we do not also configure SSH tunnels to Theta.

## ProxyStore

ProxyStore can be enabled on a per-topic basis (e.g., for the simulate, infer, and train tasks) using the provided
command line arguments.
See the ProxyStore argument group with `run.py --help`.

### Example ProxyStore Usage

In this example, `run.py` is executed on a Theta login node, a Redis server is running on a `thetamom1`, simulations are
done on a Theta endpoint `THETA_ENDPOINT`, and inference and training tasks are done on a ThetaGPU
endpoint `THETAGPU_ENDPOINT`.

```
$ run.py \
      --redishost thetamom1 \
      --redisport $REDIS_PORT \
      --qc-endpoint $THETA_ENDPOINT \
      --ml-endpoint $THETAGPU_ENDPOINT \
      --simulate-ps-backend redis \
      --infer-ps-backend file \
      --train-ps-backend file \
      --ps-threshold 500000 \
      --ps-file-dir $PROJECT_DIR/scratch/proxystore-dump
```

With the above configuration, with `simulate` tasks, ProxyStore with Redis will be used (will default to use the same
Redis server that the Task server uses).
When using the Redis ProxyStore backend, the Redis server must be reachable from the Colmena client and workers on the
FuncX endpoint.
This is why we place the Redis server on a Theta MOM node in this example.

For the `infer` and `train` tasks, we use a file system backend with ProxyStore.
This is because workers on the ThetaGPU FuncX endpoint cannot access our Redis server running on the Theta MOM node but
can access the Theta file system.
The `--ps-file-dir` argument specifies a directory that ProxyStore can use for storing serialized objects.

For all ProxyStore backends, only objects greater than 500KB will be proxied (as specified by
the `--ps-threshold 500000` argument).

`globus` is a third ProxyStore backend that is supported in addition to `redis` and `file`.
When using the `globus` backend option, a ProxyStore Globus config file must also be specified via `--ps-globus-config`.
An example is provided in `globus_config.json`.
<|MERGE_RESOLUTION|>--- conflicted
+++ resolved
@@ -1,6 +1,5 @@
 # Multi-Site Active Learning for IP Optimization
 
-<<<<<<< HEAD
 Re-training machine learning models based on new simulations is major bottleneck in
 our [previous molecular design application](https://ieeexplore.ieee.org/abstract/document/9653177/)
 and one we can reduce by performing training on specialized hardware.
@@ -47,19 +46,11 @@
 ## Configuring the Application
 
 There are separate configuration paths depending on whether you plan to use Parsl or FuncX to distribute tasks across
-=======
-Re-training machine learning models based on new simulations is major bottleneck in our [previous molecular design application](https://doi.org/10.1109/MLHPC54614.2021.00007)
-and one we can reduce by performing training on specialized hardware.
-Here, we illustrate how to implement an application using Colmena that distributes each type of task to a different resource.
->>>>>>> 0e41a8e6
 
 ## Running the Code
 
-The `run_*.sh` shell files provided with this repository define a standard problem configuration. 
-Each script invokes campaign driver, `run.py` with a different series of command line arguments that control how the campaign is run.
-Call `python run.py --help` for full details.
+The campaign driver, `run.py`, defines a series of command line arguments that control how the campaign is run.
 
-<<<<<<< HEAD
 One key option, `--qc-specification`, defines which simulation code to use for the quantum chemistry. of the search that
 have different hardware requirements for the simulation code.
 One uses HPC NWChem that requires prodigious HPC resource
@@ -69,16 +60,29 @@
 training sets, among other options.
 You will also need to specify an appropriate FuncX endpoint on which to run the computations (``--qc-endpoint``).
 More details about configuring the FuncX endpoint are below.
-=======
+
+Further details of the search algorithm is controlled by "Problem Definition" and "Model Training" settings.
+Such settings include the number of molecules sampled, how often to retrain the model, and related settings.
+
+Re-training machine learning models based on new simulations is major bottleneck in our [previous molecular design application](https://doi.org/10.1109/MLHPC54614.2021.00007)
+and one we can reduce by performing training on specialized hardware.
+Here, we illustrate how to implement an application using Colmena that distributes each type of task to a different resource.
+
+## Running the Code
+
+The `run_*.sh` shell files provided with this repository define a standard problem configuration. 
+Each script invokes campaign driver, `run.py` with a different series of command line arguments that control how the campaign is run.
+
 We run a specific set of machine learning models trained using a predefined set of molecules and evaluated over the same set of molecules.
 You should not need to modify these if you are studying the workflow system, but there is documentation in `run.py` for what each option does.
 
 The primary seetings you will like modify are the ProxyStore configuration, which is in the "ProxyStore" section of options.
 For instance, you can switch between the backend or the threshold sizes at which objects or proxied or turn off ProxyStore altogether.
->>>>>>> 0e41a8e6
 
 The code will create a new run directory in `runs` folder and populate it with both temporary files (e.g., copies of objects being proxied) and 
 traces of the workflow performances.
+
+Call `python run.py --help` for full details.
 
 ## Preparing for a Multi-site Run
 
@@ -161,4 +165,4 @@
 
 `globus` is a third ProxyStore backend that is supported in addition to `redis` and `file`.
 When using the `globus` backend option, a ProxyStore Globus config file must also be specified via `--ps-globus-config`.
-An example is provided in `globus_config.json`.
+An example is provided in `globus_config.json`.